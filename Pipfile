[[source]]
name = "pypi"
url = "https://pypi.org/simple"
verify_ssl = true

[dev-packages]
pipenv-setup = "*"
sphinx = "*"
sphinx-epytext = "*"
stsci-rtd-theme = "*"
sphinx-ustack-theme = "*"
crate-docs-theme = "*"
black = "==19.10b0"
docformatter = "==1.3.1"
guzzle-sphinx-theme = "*"
sphinx-autodoc-typehints = "*"
docstr-coverage = "*"

[packages]
gym = "*"
matplotlib = "*"
pybullet = "*"
torchvision = "~=0.3.0"
tensorflow = "*"
tensorboardx = "*"
torch = "~=1.1.0"
ai2thor = "*"
<<<<<<< HEAD
networkx = "*"
=======
Pillow = "==6.2.1"
>>>>>>> 250ab81a

[requires]
python_version = "3.6"<|MERGE_RESOLUTION|>--- conflicted
+++ resolved
@@ -25,11 +25,8 @@
 tensorboardx = "*"
 torch = "~=1.1.0"
 ai2thor = "*"
-<<<<<<< HEAD
 networkx = "*"
-=======
 Pillow = "==6.2.1"
->>>>>>> 250ab81a
 
 [requires]
 python_version = "3.6"