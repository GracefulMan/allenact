--- conflicted
+++ resolved
@@ -127,19 +127,11 @@
         self._increment_num_steps_taken()  # to ensure subsequent calls to is_done() are valid in _step implementation
         sr = self._step(action=action)
         self._total_reward += float(sr.reward)
-<<<<<<< HEAD
         # self._increment_num_steps_taken()
         # TODO: Rather than cloning should be increment the step
         #   count before running `self._step(...)`? Alternatively
         #   we can make RLStepResult mutable.
         return sr.clone({"done": sr.done or self.is_done()})  # TODO Unnecessary if we're happy with pre-incrementing step counter
-=======
-        self._increment_num_steps_taken()
-        # TODO: Rather than cloning should be increment the step
-        #   count before running `self._step(...)`? Alternatively
-        #   we can make RLStepResult mutable.
-        return sr.clone({"done": sr.done or self.is_done()})
->>>>>>> eb330eff
 
     @abstractmethod
     def _step(self, action: int) -> RLStepResult:
