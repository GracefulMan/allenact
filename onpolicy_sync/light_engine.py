--- conflicted
+++ resolved
@@ -18,19 +18,7 @@
 
 from onpolicy_sync.losses.abstract_loss import AbstractActorCriticLoss
 from onpolicy_sync.storage import RolloutStorage
-<<<<<<< HEAD
-from onpolicy_sync.vector_sampled_tasks import (
-    VectorSampledTasks,
-    ThreadedVectorSampledTasks,
-)
-from onpolicy_sync.vector_preprocessed_tasks import (
-    VectorPreprocessedTasks,
-    ThreadedVectorPreprocessedTasks,
-)
-=======
-from onpolicy_sync.vector_preprocessed_tasks import VectorPreprocessedTasks
 from onpolicy_sync.vector_sampled_tasks import VectorSampledTasks
->>>>>>> d1afa37a
 from rl_base.experiment_config import ExperimentConfig
 from utils.experiment_utils import (
     ScalarMeanTracker,
@@ -166,7 +154,6 @@
         self.is_distributed = False
         self.store: Optional[torch.distributed.TCPStore] = None
         if self.num_workers > 1:
-<<<<<<< HEAD
             if self.mode == "train":
                 self.store = torch.distributed.TCPStore(
                     "localhost",
@@ -186,26 +173,6 @@
                     output_device=self.device,
                 )
             self.is_distributed = True  # for testing, this only means we need to synchronize after each checkpoint
-=======
-            # TODO if training
-            self.store = torch.distributed.TCPStore(
-                "localhost",
-                self.distributed_port,
-                self.num_workers,
-                self.worker_id == 0,
-            )
-            torch.distributed.init_process_group(
-                backend="nccl",
-                store=self.store,
-                rank=self.worker_id,
-                world_size=self.num_workers,
-            )
-            self.actor_critic = DistributedDataParallel(
-                self.actor_critic, device_ids=[self.device], output_device=self.device
-            )
-            self.is_distributed = True
->>>>>>> d1afa37a
-
         self.deterministic_agent = False
 
         self.step_count: int = 0
@@ -245,64 +212,16 @@
                 total_processes,
                 initial_seed=self.seed,  # do not update the RNG state (creation might happen after seed resetting)
             )
-            if (
-                "make_preprocessors_fns" in self.machine_params
-                and self.machine_params["make_preprocessors_fns"] is not None
-                and len(self.machine_params["make_preprocessors_fns"]) > 0
-            ):
-                # Observation set will be distributed
-                assert (
-                    "task_sampler_ids" in self.machine_params
-                ), "Missing task_sampler_ids for machine_params with make_preprocessors_fns"
-<<<<<<< HEAD
-                vector_class = (
-                    VectorPreprocessedTasks
-                    if not debug
-                    else ThreadedVectorPreprocessedTasks
-                )
-=======
-                vector_class = VectorPreprocessedTasks
->>>>>>> d1afa37a
-                self._vector_tasks = vector_class(
-                    make_preprocessors_fn=self.machine_params["make_preprocessors_fns"],
-                    task_sampler_ids=self.machine_params["task_sampler_ids"],
-                    make_sampler_fn=self.config.make_sampler_fn,
-                    sampler_fn_args=self.get_sampler_fn_args(seeds),
-                    multiprocessing_start_method="forkserver"
-                    if self.mp_ctx is None
-                    else None,
-                    mp_ctx=self.mp_ctx,
-                )
-            else:
-                if (
-                    "make_preprocessors_fns" in self.machine_params
-                    and self.machine_params["make_preprocessors_fns"] is not None
-                    and len(self.machine_params["make_preprocessors_fns"]) == 0
-                ):
-<<<<<<< HEAD
-                    LOGGER.warning(
-=======
-                    get_logger().warning(
->>>>>>> d1afa37a
-                        "{} worker {} Found empty make_preprocessors_fns list in machine_params".format(
-                            self.mode, self.worker_id
-                        )
-                    )
-<<<<<<< HEAD
-                vector_class = (
-                    VectorSampledTasks if not debug else ThreadedVectorSampledTasks
-                )
-=======
-                vector_class = VectorSampledTasks
->>>>>>> d1afa37a
-                self._vector_tasks = vector_class(
-                    make_sampler_fn=self.config.make_sampler_fn,
-                    sampler_fn_args=self.get_sampler_fn_args(seeds),
-                    multiprocessing_start_method="forkserver"
-                    if self.mp_ctx is None
-                    else None,
-                    mp_ctx=self.mp_ctx,
-                )
+
+            vector_class = VectorSampledTasks
+            self._vector_tasks = vector_class(
+                make_sampler_fn=self.config.make_sampler_fn,
+                sampler_fn_args=self.get_sampler_fn_args(seeds),
+                multiprocessing_start_method="forkserver"
+                if self.mp_ctx is None
+                else None,
+                mp_ctx=self.mp_ctx,
+            )
         return self._vector_tasks
 
     @staticmethod
@@ -358,11 +277,7 @@
         self, ckpt: Union[str, Dict[str, Any]]
     ) -> Dict[str, Union[Dict[str, Any], torch.Tensor, float, int, str, typing.List]]:
         if isinstance(ckpt, str):
-<<<<<<< HEAD
-            LOGGER.info(
-=======
             get_logger().info(
->>>>>>> d1afa37a
                 "{} worker {} loading checkpoint from {}".format(
                     self.mode, self.worker_id, ckpt
                 )
@@ -429,11 +344,7 @@
             nsamples += 1
 
         if nsamples < len(task_outputs):
-<<<<<<< HEAD
-            LOGGER.warning(
-=======
             get_logger().warning(
->>>>>>> d1afa37a
                 "Discarded {} empty task metrics".format(len(task_outputs) - nsamples)
             )
 
@@ -1065,11 +976,7 @@
                         <= step
                         < 0.95 * (self.tstate.steps_in_rollout - 1)
                     ):
-<<<<<<< HEAD
-                        LOGGER.debug(
-=======
                         get_logger().debug(
->>>>>>> d1afa37a
                             "{} worker {} narrowed rollouts at step {} ({}) with {} done".format(
                                 self.mode, self.worker_id, rollouts.step, step, num_done
                             )
@@ -1152,11 +1059,7 @@
                 self.tstate.rollout_count % self.tstate.advance_scene_rollout_period
                 == 0
             ):
-<<<<<<< HEAD
-                LOGGER.info(
-=======
                 get_logger().info(
->>>>>>> d1afa37a
                     "{} worker {} Force advance tasks with {} rollouts".format(
                         self.mode, self.worker_id, self.tstate.rollout_count
                     )
@@ -1236,30 +1139,18 @@
                 self.step_count = 0
             finalized = True
         except KeyboardInterrupt:
-<<<<<<< HEAD
-            LOGGER.info(
-=======
             get_logger().info(
->>>>>>> d1afa37a
                 "KeyboardInterrupt. Terminating {} worker {}".format(
                     self.mode, self.worker_id
                 )
             )
         except Exception:
-<<<<<<< HEAD
-            LOGGER.error(
-=======
             get_logger().error(
->>>>>>> d1afa37a
                 "Encountered Exception. Terminating {} worker {}".format(
                     self.mode, self.worker_id
                 )
             )
-<<<<<<< HEAD
-            LOGGER.exception(traceback.format_exc())
-=======
             get_logger().exception(traceback.format_exc())
->>>>>>> d1afa37a
         finally:
             if finalized:
                 if self.worker_id == 0:
@@ -1398,11 +1289,7 @@
                     command,
                     data,
                 ) = self.checkpoints_queue.get()  # block until first command arrives
-<<<<<<< HEAD
-                # LOGGER.debug("{} {} command {} data {}".format(self.mode, self.worker_id, command, data))
-=======
                 # get_logger().debug("{} {} command {} data {}".format(self.mode, self.worker_id, command, data))
->>>>>>> d1afa37a
 
                 if command == "eval":
                     if self.num_samplers > 0:
@@ -1437,30 +1324,18 @@
                 else:
                     raise NotImplementedError()
         except KeyboardInterrupt:
-<<<<<<< HEAD
-            LOGGER.info(
-=======
             get_logger().info(
->>>>>>> d1afa37a
                 "KeyboardInterrupt. Terminating {} worker {}".format(
                     self.mode, self.worker_id
                 )
             )
         except Exception:
-<<<<<<< HEAD
-            LOGGER.error(
-=======
             get_logger().error(
->>>>>>> d1afa37a
                 "Encountered Exception. Terminating {} worker {}".format(
                     self.mode, self.worker_id
                 )
             )
-<<<<<<< HEAD
-            LOGGER.exception(traceback.format_exc())
-=======
             get_logger().exception(traceback.format_exc())
->>>>>>> d1afa37a
         finally:
             if finalized:
                 if self.mode == "test":
