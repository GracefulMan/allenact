# TODO: @klemenkotar please fix all type errors

from typing import Tuple, List, Dict, Any, Optional

import gym
import numpy as np

from rl_base.common import RLStepResult
from rl_base.sensor import Sensor
from rl_base.task import Task
from rl_habitat.habitat_constants import (
    MOVE_AHEAD,
    ROTATE_LEFT,
    ROTATE_RIGHT,
    END,
    LOOK_UP,
    LOOK_DOWN,
)
from rl_habitat.habitat_environment import HabitatEnvironment
<<<<<<< HEAD
from rl_base.common import RLStepResult
from rl_base.sensor import Sensor
from rl_base.task import Task
from habitat.tasks.nav.shortest_path_follower import ShortestPathFollower
=======
>>>>>>> de752be3


class HabitatTask(Task[HabitatEnvironment]):
    def __init__(
        self,
        env: HabitatEnvironment,
        sensors: List[Sensor],
        task_info: Dict[str, Any],
        max_steps: int,
        **kwargs
    ) -> None:
        super().__init__(
            env=env, sensors=sensors, task_info=task_info, max_steps=max_steps, **kwargs
        )

        self._last_action: Optional[str] = None
        self._last_action_ind: Optional[int] = None
        self._last_action_success: Optional[bool] = None
        self._actions_taken = []
        self._positions = []
        pos = self.get_observations()["agent_position_and_rotation"]
        self._positions.append({"x": pos[0], "y": pos[1], "z": pos[2], "rotation": pos[3]})
        ep = self.env.get_current_episode()
        # Extract the scene name from the scene path and append the episode id to generate
        # a globally unique episode_id
        self._episode_id = ep.scene_id[-15:-4] + "_" + ep.episode_id

    @property
    def last_action(self):
        return self._last_action

    @last_action.setter
    def last_action(self, value: str):
        self._last_action = value

    @property
    def last_action_success(self):
        return self._last_action_success

    @last_action_success.setter
    def last_action_success(self, value: Optional[bool]):
        self._last_action_success = value

    def render(self, mode: str = "rgb", *args, **kwargs) -> np.ndarray:
        if mode == "rgb":
            return self.env.current_frame["rgb"]
        elif mode == "depth":
            return self.env.current_frame["depth"]
        else:
            raise NotImplementedError()


class PointNavTask(Task[HabitatEnvironment]):
    _actions = (MOVE_AHEAD, ROTATE_LEFT, ROTATE_RIGHT, END)

    def __init__(
        self,
        env: HabitatEnvironment,
        sensors: List[Sensor],
        task_info: Dict[str, Any],
        max_steps: int,
        **kwargs
    ) -> None:
        super().__init__(
            env=env, sensors=sensors, task_info=task_info, max_steps=max_steps, **kwargs
        )
        self._took_end_action: bool = False
        self._success: Optional[bool] = False
        self._subsampled_locations_from_which_obj_visible = None
<<<<<<< HEAD

        # Get the geodesic distance to target from the environemnt and make sure it is
        # a valid value
        self.last_geodesic_distance = self.env.env.get_metrics()['distance_to_goal']
        if self.last_geodesic_distance is None \
                or self.last_geodesic_distance in [float('-inf'), float('inf')] \
                or np.isnan(self.last_geodesic_distance):
            self.last_geodesic_distance = 0.0

        self._shortest_path_follower = ShortestPathFollower(env.env.sim,
                                                            env.env._config.TASK.SUCCESS_DISTANCE,
                                                            False)
        self._shortest_path_follower.mode = "geodesic_path"

        self._rewards: List[float] = []
=======
        self.last_geodesic_distance = self.env.env.get_metrics()["distance_to_goal"]
        self._rewards = []
        self._distance_to_goal = []
>>>>>>> de752be3
        self._metrics = None

    @property
    def action_space(self):
        return gym.spaces.Discrete(len(self._actions))

    def reached_terminal_state(self) -> bool:
        return self.env.env.episode_over

    @classmethod
    def class_action_names(cls) -> Tuple[str, ...]:
        return cls._actions

    def close(self) -> None:
        self.env.stop()

    def _step(self, action: int) -> RLStepResult:
        action_str = self.class_action_names()[action]

        self.env.step({"action": action_str})

        if action_str == END:
            self._took_end_action = True
            self._success = self._is_goal_in_range()
            self.last_action_success = self._success
        else:
            self.last_action_success = self.env.last_action_success

        step_result = RLStepResult(
            observation=self.get_observations(),
            reward=self.judge(),
            done=self.is_done(),
            info={"last_action_success": self.last_action_success},
        )
        return step_result

    def render(self, mode: str = "rgb", *args, **kwargs) -> np.ndarray:
        assert mode in ["rgb", "depth"], "only rgb and depth rendering is implemented"
        return self.env.current_frame["rgb"]

    def _is_goal_in_range(self) -> bool:
        # The habitat simulator will return an SPL value of 0.0 whenever the goal is not in range
        return bool(self.env.env.get_metrics()["spl"])

    def judge(self) -> float:
        reward = -0.01

<<<<<<< HEAD
        new_geodesic_distance = self.env.env.get_metrics()['distance_to_goal']
        if new_geodesic_distance is None \
                or new_geodesic_distance in [float('-inf'), float('inf')] \
                or np.isnan(new_geodesic_distance):
            new_geodesic_distance = self.last_geodesic_distance
        delta_distance_reward = self.last_geodesic_distance - new_geodesic_distance
=======
        geodesic_distance = self.env.env.get_metrics()["distance_to_goal"]
        delta_distance_reward = self.last_geodesic_distance - geodesic_distance
>>>>>>> de752be3
        reward += delta_distance_reward
        self.last_geodesic_distance = new_geodesic_distance

        if self._took_end_action:
            reward += 10.0 if self._success else 0.0

        self._rewards.append(float(reward))

        return float(reward)

    def metrics(self) -> Dict[str, Any]:
        if not self.is_done():
            return {}
        else:
            _metrics = self.env.env.get_metrics()
            metrics = {
                "success": self._success,
                "ep_length": self.num_steps_taken(),
                "total_reward": np.sum(self._rewards),
                "spl": _metrics["spl"] if _metrics["spl"] is not None else 0.0,
            }
            self._rewards = []
            return metrics

    def query_expert(self, **kwargs) -> Tuple[int, bool]:
        if self._is_goal_in_range():
            return self.class_action_names().index(END), True

        target = self.task_info["target"]
        action = self._shortest_path_follower.get_next_action(target)
        return action, action is not None


class ObjectNavTask(HabitatTask):
    _actions = (MOVE_AHEAD, ROTATE_LEFT, ROTATE_RIGHT, END, LOOK_UP, LOOK_DOWN)

    def __init__(
        self,
        env: HabitatEnvironment,
        sensors: List[Sensor],
        task_info: Dict[str, Any],
        max_steps: int,
        **kwargs
    ) -> None:
        super().__init__(
            env=env, sensors=sensors, task_info=task_info, max_steps=max_steps, **kwargs
        )
        self._took_end_action: bool = False
        self._success: Optional[bool] = False
        self._subsampled_locations_from_which_obj_visible = None
<<<<<<< HEAD

        # Get the geodesic distance to target from the environemnt and make sure it is
        # a valid value
        self.last_geodesic_distance = self.env.env.get_metrics()['distance_to_goal']
        if self.last_geodesic_distance is None \
                or self.last_geodesic_distance in [float('-inf'), float('inf')] \
                or np.isnan(self.last_geodesic_distance):
            self.last_geodesic_distance = 0.0
        self._min_distance_to_goal = self.last_geodesic_distance
        self._num_invalid_actions = 0

        self._shortest_path_follower = ShortestPathFollower(env.env.sim,
                                                            env.env._config.TASK.SUCCESS_DISTANCE,
                                                            False)
        self._shortest_path_follower.mode = "geodesic_path"

        self._rewards: List[float] = []
=======
        self.last_geodesic_distance = self.env.get_current_episode().info[
            "geodesic_distance"
        ]
        self.last_distance_to_goal = self.env.get_current_episode().info[
            "geodesic_distance"
        ]  # self.env.env.get_metrics()["distance_to_goal"]
        self._rewards = []
        self._distance_to_goal = []
>>>>>>> de752be3
        self._metrics = None
        self.task_info["episode_id"] = self._episode_id
        self.task_info["target_position"] = {"x": self.task_info["target"][0],
                                             "y": self.task_info["target"][1],
                                             "z": self.task_info["target"][2]}

        self._coverage_map = np.zeros((150, 150))

    @property
    def action_space(self):
        return gym.spaces.Discrete(len(self._actions))

    def reached_terminal_state(self) -> bool:
        return self.env.env.episode_over

    @classmethod
    def class_action_names(cls) -> Tuple[str, ...]:
        return cls._actions

    def close(self) -> None:
        self.env.stop()

    def _step(self, action: int) -> RLStepResult:
<<<<<<< HEAD
        old_pos = self.get_observations()["agent_position_and_rotation"]

        action_str = self.action_names()[action]
        self._actions_taken.append(action_str)
=======
        action_str = self.class_action_names()[action]
>>>>>>> de752be3

        self.env.step({"action": action_str})

        # if action_str != END:
        #     self.env.step({"action": action_str})

        # if self.env.env.get_metrics()['distance_to_goal'] <= 0.2:
        #     self._took_end_action = True
        #     self._success = self.env.env.get_metrics()['distance_to_goal'] <= 0.2
        #     self.last_action_success = self._success
        # else:
        #     self.last_action_success = self.env.last_action_success

        if action_str == END:
            self._took_end_action = True
            self._success = self._is_goal_in_range()
            self.last_action_success = self._success
        else:
            self.last_action_success = self.env.last_action_success

        step_result = RLStepResult(
            observation=self.get_observations(),
            reward=self.judge(),
            done=self.is_done(),
            info={"last_action_success": self.last_action_success},
        )
        new_pos = self.get_observations()["agent_position_and_rotation"]
        if np.all(old_pos == new_pos):
            self._num_invalid_actions += 1

        pos = self.get_observations()["agent_position_and_rotation"]
        self._positions.append({"x": pos[0], "y": pos[1], "z": pos[2], "rotation": pos[3]})

        return step_result

    def render(self, mode: str = "rgb", *args, **kwargs) -> np.ndarray:
        assert mode in ["rgb", "depth"], "only rgb and depth rendering is implemented"
        return self.env.current_frame["rgb"]

    def _is_goal_in_range(self) -> bool:
        # The habitat simulator will return an SPL value of 0.0 whenever the goal is not in range
        return bool(self.env.env.get_metrics()["spl"])

    def judge(self) -> float:
        # Set default reward
        reward = -0.01

<<<<<<< HEAD
        # Get geodesic distance reward
        new_geodesic_distance = self.env.env.get_metrics()['distance_to_goal']
        self._min_distance_to_goal = min(new_geodesic_distance, self._min_distance_to_goal)
        if new_geodesic_distance is None \
                or new_geodesic_distance in [float('-inf'), float('inf')] \
                or np.isnan(new_geodesic_distance):
            new_geodesic_distance = self.last_geodesic_distance
        delta_distance_reward = self.last_geodesic_distance - new_geodesic_distance
        reward += delta_distance_reward
=======
        distance_to_goal = self.env.env.get_metrics()["distance_to_goal"]
        if distance_to_goal in [float("-inf"), float("inf")] or np.isnan(
            distance_to_goal
        ):
            distance_to_goal = self.last_distance_to_goal
        delta_distance_reward = self.last_distance_to_goal - distance_to_goal
        reward += delta_distance_reward
        self.last_distance_to_goal = distance_to_goal
>>>>>>> de752be3

        if self._took_end_action:
            reward += 10.0 if self._success else 0.0

        # Get success reward
        self._rewards.append(float(reward))
        self.last_geodesic_distance = new_geodesic_distance

        # # Get coverage reward
        # pos = self.get_observations()["agent_position_and_rotation"]
        # # align current position with center of map
        # x = int(pos[0] + 75)
        # y = int(pos[2] + 75)
        # if self._coverage_map[x, y] == 0:
        #     self._coverage_map[x, y] = 1
        #     reward += 0.1
        # else:
        #     reward -= 0.0

        return float(reward)

    def metrics(self) -> Dict[str, Any]:
<<<<<<< HEAD
        self.task_info["taken_actions"] = self._actions_taken
        self.task_info["action_names"] = self.action_names()
        self.task_info["followed_path"] = self._positions
=======
>>>>>>> de752be3
        if not self.is_done():
            return {}
        else:
            _metrics = self.env.env.get_metrics()
            metrics = {
                "success": self._success,
                "ep_length": self.num_steps_taken(),
                "total_reward": np.sum(self._rewards),
<<<<<<< HEAD
                "spl": _metrics['spl'] if _metrics['spl'] is not None else 0.0,
                "min_distance_to_target": self._min_distance_to_goal,
                "num_invalid_actions": self._num_invalid_actions,
                "task_info": self.task_info
=======
                "spl": _metrics["spl"] if _metrics["spl"] is not None else 0.0,
>>>>>>> de752be3
            }
            self._rewards = []
            return metrics

    def query_expert(self, **kwargs) -> Tuple[int, bool]:
        if self._is_goal_in_range():
            return self.class_action_names().index(END), True

        target = self.task_info["target"]
        action = self._shortest_path_follower.get_next_action(target)
        return action, action is not None<|MERGE_RESOLUTION|>--- conflicted
+++ resolved
@@ -17,13 +17,10 @@
     LOOK_DOWN,
 )
 from rl_habitat.habitat_environment import HabitatEnvironment
-<<<<<<< HEAD
 from rl_base.common import RLStepResult
 from rl_base.sensor import Sensor
 from rl_base.task import Task
 from habitat.tasks.nav.shortest_path_follower import ShortestPathFollower
-=======
->>>>>>> de752be3
 
 
 class HabitatTask(Task[HabitatEnvironment]):
@@ -93,7 +90,6 @@
         self._took_end_action: bool = False
         self._success: Optional[bool] = False
         self._subsampled_locations_from_which_obj_visible = None
-<<<<<<< HEAD
 
         # Get the geodesic distance to target from the environemnt and make sure it is
         # a valid value
@@ -109,11 +105,6 @@
         self._shortest_path_follower.mode = "geodesic_path"
 
         self._rewards: List[float] = []
-=======
-        self.last_geodesic_distance = self.env.env.get_metrics()["distance_to_goal"]
-        self._rewards = []
-        self._distance_to_goal = []
->>>>>>> de752be3
         self._metrics = None
 
     @property
@@ -161,17 +152,12 @@
     def judge(self) -> float:
         reward = -0.01
 
-<<<<<<< HEAD
         new_geodesic_distance = self.env.env.get_metrics()['distance_to_goal']
         if new_geodesic_distance is None \
                 or new_geodesic_distance in [float('-inf'), float('inf')] \
                 or np.isnan(new_geodesic_distance):
             new_geodesic_distance = self.last_geodesic_distance
         delta_distance_reward = self.last_geodesic_distance - new_geodesic_distance
-=======
-        geodesic_distance = self.env.env.get_metrics()["distance_to_goal"]
-        delta_distance_reward = self.last_geodesic_distance - geodesic_distance
->>>>>>> de752be3
         reward += delta_distance_reward
         self.last_geodesic_distance = new_geodesic_distance
 
@@ -222,7 +208,6 @@
         self._took_end_action: bool = False
         self._success: Optional[bool] = False
         self._subsampled_locations_from_which_obj_visible = None
-<<<<<<< HEAD
 
         # Get the geodesic distance to target from the environemnt and make sure it is
         # a valid value
@@ -240,16 +225,6 @@
         self._shortest_path_follower.mode = "geodesic_path"
 
         self._rewards: List[float] = []
-=======
-        self.last_geodesic_distance = self.env.get_current_episode().info[
-            "geodesic_distance"
-        ]
-        self.last_distance_to_goal = self.env.get_current_episode().info[
-            "geodesic_distance"
-        ]  # self.env.env.get_metrics()["distance_to_goal"]
-        self._rewards = []
-        self._distance_to_goal = []
->>>>>>> de752be3
         self._metrics = None
         self.task_info["episode_id"] = self._episode_id
         self.task_info["target_position"] = {"x": self.task_info["target"][0],
@@ -273,14 +248,10 @@
         self.env.stop()
 
     def _step(self, action: int) -> RLStepResult:
-<<<<<<< HEAD
         old_pos = self.get_observations()["agent_position_and_rotation"]
 
         action_str = self.action_names()[action]
         self._actions_taken.append(action_str)
-=======
-        action_str = self.class_action_names()[action]
->>>>>>> de752be3
 
         self.env.step({"action": action_str})
 
@@ -328,7 +299,6 @@
         # Set default reward
         reward = -0.01
 
-<<<<<<< HEAD
         # Get geodesic distance reward
         new_geodesic_distance = self.env.env.get_metrics()['distance_to_goal']
         self._min_distance_to_goal = min(new_geodesic_distance, self._min_distance_to_goal)
@@ -338,16 +308,6 @@
             new_geodesic_distance = self.last_geodesic_distance
         delta_distance_reward = self.last_geodesic_distance - new_geodesic_distance
         reward += delta_distance_reward
-=======
-        distance_to_goal = self.env.env.get_metrics()["distance_to_goal"]
-        if distance_to_goal in [float("-inf"), float("inf")] or np.isnan(
-            distance_to_goal
-        ):
-            distance_to_goal = self.last_distance_to_goal
-        delta_distance_reward = self.last_distance_to_goal - distance_to_goal
-        reward += delta_distance_reward
-        self.last_distance_to_goal = distance_to_goal
->>>>>>> de752be3
 
         if self._took_end_action:
             reward += 10.0 if self._success else 0.0
@@ -370,12 +330,9 @@
         return float(reward)
 
     def metrics(self) -> Dict[str, Any]:
-<<<<<<< HEAD
         self.task_info["taken_actions"] = self._actions_taken
         self.task_info["action_names"] = self.action_names()
         self.task_info["followed_path"] = self._positions
-=======
->>>>>>> de752be3
         if not self.is_done():
             return {}
         else:
@@ -384,14 +341,10 @@
                 "success": self._success,
                 "ep_length": self.num_steps_taken(),
                 "total_reward": np.sum(self._rewards),
-<<<<<<< HEAD
                 "spl": _metrics['spl'] if _metrics['spl'] is not None else 0.0,
                 "min_distance_to_target": self._min_distance_to_goal,
                 "num_invalid_actions": self._num_invalid_actions,
                 "task_info": self.task_info
-=======
-                "spl": _metrics["spl"] if _metrics["spl"] is not None else 0.0,
->>>>>>> de752be3
             }
             self._rewards = []
             return metrics
