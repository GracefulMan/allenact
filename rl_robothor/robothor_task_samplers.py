--- conflicted
+++ resolved
@@ -213,11 +213,7 @@
             task_info["initial_orientation"] = pose["rotation"]["y"]
         else:
             next_task_id = self.dataset_first + self.max_tasks - 1
-<<<<<<< HEAD
-            # LOGGER.debug("task {}".format(next_task_id))
-=======
             # get_logger().debug("task {}".format(next_task_id))
->>>>>>> d1afa37a
             assert (
                 self.dataset_first <= next_task_id <= self.dataset_last
             ), "wrong task_id {} for min {} max {}".format(
