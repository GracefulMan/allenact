--- conflicted
+++ resolved
@@ -50,10 +50,7 @@
             snapToGrid=False,
             agentMode="bot",
             include_private_scenes=False,
-<<<<<<< HEAD
-=======
             server_class=ai2thor.fifo_server.FifoServer
->>>>>>> 46aa5470
         )
 
         self.NUM_PROCESSES = 60
